import asyncio
from collections import defaultdict
import os
import traceback
import time
import json
import uuid
import copy
from datetime import datetime
from .base_manager import BaseManager
from bolna.agent_types import *
from bolna.providers import *
from bolna.helpers.utils import calculate_audio_duration, create_ws_data_packet, is_valid_md5, get_raw_audio_bytes_from_base64, \
    get_required_input_types, format_messages, get_prompt_responses, save_audio_file_to_s3, update_prompt_with_context, get_md5_hash, clean_json_string, wav_bytes_to_pcm, write_request_logs, yield_chunks_from_memory
from bolna.helpers.logger_config import configure_logger
import uvloop
asyncio.set_event_loop_policy(uvloop.EventLoopPolicy())



logger = configure_logger(__name__)


class TaskManager(BaseManager):
    def __init__(self, assistant_name, task_id, task, ws, input_parameters=None, context_data=None,
                 assistant_id=None, run_id=None, connected_through_dashboard=False, cache=None,
                 input_queue=None, conversation_history=None, output_queue=None, yield_chunks=True, **kwargs):
        super().__init__()
        # Latency and logging 
        self.latency_dict = defaultdict(dict)
        self.kwargs = kwargs

        logger.info(f"doing task {task}")
        self.task_id = task_id
        self.assistant_name = assistant_name
        self.tools = {}
        self.websocket = ws
        self.task_config = task
        self.context_data = context_data
        self.connected_through_dashboard = connected_through_dashboard
        self.enforce_streaming = kwargs.get("enforce_streaming", False)
        self.callee_silent = True
        self.yield_chunks = yield_chunks
        self.kwargs["process_interim_results"] = "true" if task.get("optimize_latency", False) is True else "false"
        logger.info(f"Processing interim results {self.kwargs['process_interim_results'] }")
        # Set up communication queues between processes
        self.audio_queue = asyncio.Queue()
        self.llm_queue = asyncio.Queue()
        self.synthesizer_queue = asyncio.Queue()
        self.transcriber_output_queue = asyncio.Queue()
        self.queues = {
            "transcriber": self.audio_queue,
            "llm": self.llm_queue,
            "synthesizer": self.synthesizer_queue
        }
        self.pipelines = task['toolchain']['pipelines']
        self.textual_chat_agent = False
        if task['toolchain']['pipelines'][0] == "llm" and task["tools_config"]["llm_agent"][
            "agent_task"] == "conversation":
            self.textual_chat_agent = False

        # Assistant persistance stuff
        self.assistant_id = assistant_id
        self.run_id = run_id
        self.mark_set = set()
        
        self.conversation_ended = False

        # Prompts
        self.prompts, self.system_prompt = {}, {}
        self.input_parameters = input_parameters
        
        # Recording
        self.should_record = False
        self.conversation_recording= {
            "input": {
                'data': b'',
                'started': time.time()
            },
            "output": [],
            "metadata": {
                "started": 0
            }
        }
        #IO HANDLERS
        if task_id == 0:
            self.should_record = self.task_config["tools_config"]["output"]["provider"] == 'default' and self.enforce_streaming #In this case, this is a websocket connection and we should record 
            self.__setup_input_handlers(connected_through_dashboard, input_queue, self.should_record)
        self.__setup_output_handlers(connected_through_dashboard, output_queue)

        # Agent stuff
        # Need to maintain current conversation history and overall persona/history kinda thing. 
        # Soon we will maintain a seperate history for this 
        self.history = [] if conversation_history is None else conversation_history 
        self.interim_history = copy.deepcopy(self.history.copy())
        logger.info(f'History {self.history}')
        self.label_flow = []

        # Setup IO SERVICE, TRANSCRIBER, LLM, SYNTHESIZER
        self.llm_task = None
        self.synthesizer_tasks = []
        self.synthesizer_task = None

        # state of conversation
        self.current_request_id = None
        self.previous_request_id = None
        self.llm_rejected_request_ids = set()
        self.llm_processed_request_ids = set()
        self.was_long_pause = False
        self.buffers = []
        self.should_respond = False
        self.last_response_time = time.time()
        self.is_an_ivr_call = self._is_conversation_task() and self._is_preprocessed_flow() and not self.connected_through_dashboard
        self.consider_next_transcript_after = time.time()
        self.duration_to_prevent_accidental_interruption = 3 if self.is_an_ivr_call else 0
        # self.callee_speaking = False

        # Call conversations
        self.call_sid = None
        self.stream_sid = None

        # metering
        self.transcriber_duration = 0
        self.synthesizer_characters = 0
        self.ended_by_assistant = False
        self.start_time = time.time()
        

        #Tasks
        self.extracted_data = None
        self.summarized_data = None
        logger.info(f"TASK CONFIG {self.task_config['tools_config'] }")
        self.stream = (self.task_config["tools_config"]['synthesizer'] is not None and self.task_config["tools_config"]["synthesizer"]["stream"]) and (self.enforce_streaming or not self.connected_through_dashboard)
        #self.stream = not connected_through_dashboard #Currently we are allowing only realtime conversation based usecases. Hence it'll always be true unless connected through dashboard
        self.is_local = False
        llm_config = None
        if self.task_config["tools_config"]["llm_agent"] is not None:
            llm_config = {
                "model": self.task_config["tools_config"]["llm_agent"]["model"],
                "max_tokens": self.task_config["tools_config"]["llm_agent"]["max_tokens"]
            }
        
        # Output stuff
        self.output_task = None
        self.buffered_output_queue = asyncio.Queue()

        # Memory
        self.cache = cache
        logger.info("task initialization completed")

        # Sequence id for interruption
        self.curr_sequence_id = 0
        self.sequence_ids = set()
        
        # setting transcriber
        self.__setup_transcriber()
        # setting synthesizer
        self.__setup_synthesizer(llm_config)
        # setting llm
        llm = self.__setup_llm(llm_config)
        #Setup tasks
        self.__setup_tasks(llm)

        #setup request logs
        self.request_logs = []

        # for long pauses and rushing
        
        if task_id == 0:
            self.output_chunk_size = 16384 if self.sampling_rate == 24000 else 4096 #0.5 second chunk size for calls 
            # For nitro
            self.nitro = True 
            self.minimum_wait_duration = self.task_config["tools_config"]["transcriber"]["endpointing"]
            logger.info(f"minimum wait duration {self.minimum_wait_duration}")
            self.last_spoken_timestamp = time.time() * 1000
            self.incremental_delay = task.get("incremental_delay", 100)
            self.required_delay_before_speaking = max(self.minimum_wait_duration - self.incremental_delay, 0)  #Everytime we get a message we increase it by 100 miliseconds 
            self.time_since_first_interim_result  = -1

        #Cut conversation
        self.hang_conversation_after = task.get("hangup_after_silence", 10)
        self.last_transmitted_timesatamp = 0
        self.let_remaining_audio_pass_through = False #Will be used to let remaining audio pass through in case of utterenceEnd event and there's still audio left to be sent
        self.use_llm_to_determine_hangup = task.get("hangup_after_LLMCall", False)
        self.check_for_completion_prompt = task.get("call_cancellation_prompt", None)
        if self.check_for_completion_prompt is not None:
            completion_json_format = {"answer": "A simple Yes or No based on if you should cut the phone or not"}
            self.check_for_completion_prompt = f"{self.check_for_completion_prompt}\nYour response should be in the following json format\n{completion_json_format}"
        self.check_for_completion_llm = os.getenv("CHECK_FOR_COMPLETION_LLM")
        self.time_since_last_spoken_human_word = 0 

        #Handling accidental interruption
        self.number_of_words_for_interruption = task.get("number_of_words_for_interruption", 3)
        self.started_transmitting_audio = False
        #self.interruption_backoff_period = 1000 #task.get("interruption_backoff_period", 300) #this is the amount of time output loop will sleep before sending next audio
        self.use_llm_for_hanging_up = task.get("hangup_after_LLMCall", False)
        self.allow_extra_sleep = False #It'll help us to back off as soon as we hear interruption for a while
        
    def __setup_output_handlers(self, connected_through_dashboard, output_queue):
        output_kwargs = {"websocket": self.websocket}  
        
        if self.task_config["tools_config"]["output"] is None:
            logger.info("Not setting up any output handler as it is none")
        elif self.task_config["tools_config"]["output"]["provider"] in SUPPORTED_OUTPUT_HANDLERS.keys():
            if connected_through_dashboard:
                logger.info("Connected through dashboard and hence using default output handler")
                output_handler_class = SUPPORTED_OUTPUT_HANDLERS.get("default")
                output_kwargs['queue'] = output_queue
                self.sampling_rate = 24000
            else:
                output_handler_class = SUPPORTED_OUTPUT_HANDLERS.get(self.task_config["tools_config"]["output"]["provider"])
            
                if self.task_config["tools_config"]["output"]["provider"] in SUPPORTED_OUTPUT_TELEPHONY_HANDLERS.keys():
                    output_kwargs['mark_set'] = self.mark_set
                    logger.info(f"Making sure that the sampling rate for output handler is 8000")
                    self.task_config['tools_config']['synthesizer']['provider_config']['sampling_rate'] = 8000
                    self.task_config['tools_config']['synthesizer']['audio_format'] = 'pcm'
                else:
                    self.task_config['tools_config']['synthesizer']['provider_config']['sampling_rate'] = 24000
                    output_kwargs['queue'] = output_queue
                self.sampling_rate = self.task_config['tools_config']['synthesizer']['provider_config']['sampling_rate']

            self.tools["output"] = output_handler_class(**output_kwargs)
        else:
            raise "Other input handlers not supported yet"

    def __setup_input_handlers(self, connected_through_dashboard, input_queue, should_record):
        if self.task_config["tools_config"]["input"]["provider"] in SUPPORTED_INPUT_HANDLERS.keys():
            logger.info(f"Connected through dashboard {connected_through_dashboard}")
            input_kwargs = {"queues": self.queues,
                            "websocket": self.websocket,
                            "input_types": get_required_input_types(self.task_config),
                            "mark_set": self.mark_set,
                            "connected_through_dashboard": self.connected_through_dashboard}
            if should_record:
                input_kwargs['conversation_recording'] = self.conversation_recording

            if connected_through_dashboard:
                logger.info("Connected through dashboard and hence using default input handler")
                # If connected through dashboard get basic dashboard class
                input_handler_class = SUPPORTED_INPUT_HANDLERS.get("default")
                input_kwargs['queue'] = input_queue
            else:
                input_handler_class = SUPPORTED_INPUT_HANDLERS.get(
                    self.task_config["tools_config"]["input"]["provider"])

                if self.task_config['tools_config']['input']['provider'] == 'default':
                    input_kwargs['queue'] = input_queue
            self.tools["input"] = input_handler_class(**input_kwargs)
        else:
            raise "Other input handlers not supported yet"

    def __setup_transcriber(self):
        if self.task_config["tools_config"]["transcriber"] is not None:
            provider = "playground" if self.connected_through_dashboard else self.task_config["tools_config"]["input"][
                "provider"]
            self.task_config["tools_config"]["transcriber"]["input_queue"] = self.audio_queue
            self.task_config['tools_config']["transcriber"]["output_queue"] = self.transcriber_output_queue
            if self.task_config["tools_config"]["transcriber"]["model"] in SUPPORTED_TRANSCRIBER_MODELS.keys():
                if self.connected_through_dashboard:
                    self.task_config["tools_config"]["transcriber"]["stream"] = True if self.enforce_streaming else False
                    logger.info(f'self.task_config["tools_config"]["transcriber"]["stream"] {self.task_config["tools_config"]["transcriber"]["stream"]} self.enforce_streaming {self.enforce_streaming}')
                transcriber_class = SUPPORTED_TRANSCRIBER_MODELS.get(
                    self.task_config["tools_config"]["transcriber"]["model"])
                self.tools["transcriber"] = transcriber_class(provider, **self.task_config["tools_config"]["transcriber"], **self.kwargs)

    def __setup_synthesizer(self, llm_config):
        logger.info(f"Synthesizer config: {self.task_config['tools_config']['synthesizer']}")
        if self._is_conversation_task():
            self.kwargs["use_turbo"] = self.task_config["tools_config"]["transcriber"]["language"] == "en"
        if self.task_config["tools_config"]["synthesizer"] is not None:
            self.synthesizer_provider = self.task_config["tools_config"]["synthesizer"].pop("provider")
            synthesizer_class = SUPPORTED_SYNTHESIZER_MODELS.get(self.synthesizer_provider)
            provider_config = self.task_config["tools_config"]["synthesizer"].pop("provider_config")
            if self.connected_through_dashboard:
                self.task_config["tools_config"]["synthesizer"]["audio_format"] = "mp3" # Hard code mp3 if we're connected through dashboard
                self.task_config["tools_config"]["synthesizer"]["stream"] = True if self.enforce_streaming else False #Hardcode stream to be False as we don't want to get blocked by a __listen_synthesizer co-routine
        
            self.tools["synthesizer"] = synthesizer_class(**self.task_config["tools_config"]["synthesizer"], **provider_config, **self.kwargs)
            if self.task_config["tools_config"]["llm_agent"] is not None:
                llm_config["buffer_size"] = self.task_config["tools_config"]["synthesizer"].get('buffer_size')

    def __setup_llm(self, llm_config):
        if self.task_config["tools_config"]["llm_agent"] is not None:
            logger.info(f'### PROVIDER {self.task_config["tools_config"]["llm_agent"]["provider"] }')
            if self.task_config["tools_config"]["llm_agent"]["provider"] in SUPPORTED_LLM_PROVIDERS.keys():
                llm_class = SUPPORTED_LLM_PROVIDERS.get(self.task_config["tools_config"]["llm_agent"]["provider"])
                logger.info(f"LLM CONFIG {llm_config}")
                llm = llm_class(**llm_config, **self.kwargs)
                return llm
            else:
                raise Exception(f'LLM {self.task_config["tools_config"]["llm_agent"]["provider"]} not supported')

    def __setup_tasks(self, llm):
        if self.task_config["task_type"] == "conversation":
            if self.task_config["tools_config"]["llm_agent"]["agent_flow_type"] == "streaming":
                self.tools["llm_agent"] = StreamingContextualAgent(llm)
            elif self.task_config["tools_config"]["llm_agent"]["agent_flow_type"] in ("preprocessed", "formulaic"):
                preprocessed = self.task_config["tools_config"]["llm_agent"]["agent_flow_type"] == "preprocessed"
                logger.info(f"LLM TYPE {type(llm)}")
                self.tools["llm_agent"] = GraphBasedConversationAgent(llm, context_data=self.context_data,
                                                                      prompts=self.prompts, preprocessed=preprocessed)
        elif self.task_config["task_type"] == "extraction":
            logger.info("Setting up extraction agent")
            self.tools["llm_agent"] = ExtractionContextualAgent(llm, prompt=self.system_prompt)
            self.extracted_data = None
        elif self.task_config["task_type"] == "summarization":
            logger.info("Setting up summarization agent")
            self.tools["llm_agent"] = SummarizationContextualAgent(llm, prompt=self.system_prompt)
            self.summarized_data = None
        elif self.task_config["task_type"] == "webhook":
            zap_url = self.task_config["tools_config"]["api_tools"]["webhookURL"]
            logger.info(f"Zap URL {zap_url}")
            self.tools["webhook_agent"] = ZapierAgent(zap_url=zap_url)

        logger.info("prompt and config setup completed")
        
    ########################
    # Helper methods
    ########################
    async def load_prompt(self, assistant_name, task_id, local, **kwargs):
        logger.info("prompt and config setup started")
        if self.task_config["task_type"] == "webhook":
            return
        self.is_local = local
        if "prompt" in self.task_config["tools_config"]["llm_agent"]:
            today = datetime.now().strftime("%A, %B %d, %Y")
            self.prompts = {
                "system_prompt": f'{self.task_config["tools_config"]["llm_agent"]["prompt"]} \n### Date\n Today\'s Date is {today}'
            }
            logger.info(f"Prompt given in llm_agent and hence storing the prompt")
        else:
            prompt_responses = kwargs.get('prompt_responses', None)
            if not prompt_responses:
                prompt_responses = await get_prompt_responses(assistant_id=self.assistant_id, local=self.is_local)
            self.prompts = prompt_responses["task_{}".format(task_id + 1)]
            if self.task_config["tools_config"]["llm_agent"]['agent_flow_type'] == "preprocessed":
                self.tools["llm_agent"].load_prompts_and_create_graph(self.prompts)

        if "system_prompt" in self.prompts:
            # This isn't a graph based agent
            enriched_prompt = self.prompts["system_prompt"]
            if self.context_data is not None:
                enriched_prompt = update_prompt_with_context(self.prompts["system_prompt"], self.context_data)
                self.prompts["system_prompt"] = enriched_prompt
            self.system_prompt = {
                'role': "system",
                'content': enriched_prompt
            }
        else:
            self.system_prompt = {
                'role': "system",
                'content': ""
            }
        
        if len(self.system_prompt['content']) == 0:
            self.history = [] if len(self.history) == 0 else self.history
        else:
            self.history = [self.system_prompt] if len(self.history) == 0 else [self.system_prompt] + self.history

        self.interim_history = copy.deepcopy(self.history)

    def __process_stop_words(self, text_chunk, meta_info):
         #THis is to remove stop words. Really helpful in smaller 7B models
        if "end_of_llm_stream" in meta_info and meta_info["end_of_llm_stream"] and "user" in text_chunk[-5:].lower():
            if text_chunk[-5:].lower() == "user:":
                text_chunk = text_chunk[:-5]
            elif text_chunk[-4:].lower() == "user":
                text_chunk = text_chunk[:-4]

        index = text_chunk.find("AI")
        if index != -1:
            text_chunk = text_chunk[index+2:]
        return text_chunk
    
    async def process_interruption(self):
        logger.info(f"Handling interruption sequenxce ids {self.sequence_ids}")
        await self.__cleanup_downstream_tasks()    

    async def __cleanup_downstream_tasks(self):
        logger.info(f"Cleaning up downstream task")
        start_time = time.time()
        await self.tools["output"].handle_interruption()
        self.sequence_ids = set()
        
        #Stop the output loop first so that we do not transmit anything else
        if self.output_task is not None:
            logger.info(f"Cancelling output task")
            self.output_task.cancel()

        if self.llm_task is not None:
            logger.info(f"Cancelling LLM Task")
            self.llm_task.cancel()
            self.llm_task = None

        # self.synthesizer_task.cancel()
        # self.synthesizer_task = asyncio.create_task(self.__listen_synthesizer())
        for task in self.synthesizer_tasks:
            task.cancel()
        
        self.synthesizer_tasks = []

        logger.info(f"Synth Task cancelled seconds")
        if not self.buffered_output_queue.empty():
            logger.info(f"Output queue was not empty and hence emptying it")
            self.buffered_output_queue = asyncio.Queue()
        
        #restart output task
        self.output_task = asyncio.create_task(self.__process_output_loop())
        logger.info(f"Cleaning up downstream tasks sequenxce ids {self.sequence_ids}. Time taken to send a clear message {time.time() - start_time}")

    def __get_updated_meta_info(self, meta_info = None):
        #This is used in case there's silence from callee's side
        if meta_info is None:
            meta_info = self.tools["transcriber"].get_meta_info()
        meta_info_copy = meta_info.copy()
        self.curr_sequence_id +=1
        meta_info_copy["sequence_id"] = self.curr_sequence_id
        self.sequence_ids.add(meta_info_copy["sequence_id"])
        return meta_info_copy
    
    def _extract_sequence_and_meta(self, message):
        sequence, meta_info = None, None
        if isinstance(message, dict) and "meta_info" in message:
            self._set_call_details(message)
            sequence = message["meta_info"]["sequence"]
            meta_info = message["meta_info"]
        return sequence, meta_info

    def _is_extraction_task(self):
        return self.task_config["task_type"] == "extraction"

    def _is_summarization_task(self):
        return self.task_config["task_type"] == "summarization"

    def _is_conversation_task(self):
        return self.task_config["task_type"] == "conversation"

    def _is_preprocessed_flow(self):
        return self.task_config["tools_config"]["llm_agent"]['agent_flow_type'] == "preprocessed"

    def _is_formulaic_flow(self):
        return self.task_config["tools_config"]["llm_agent"]['agent_flow_type'] == "formulaic"

    def _get_next_step(self, sequence, origin):
        try:
            return next((self.pipelines[sequence][i + 1] for i in range(len(self.pipelines[sequence]) - 1) if
                         self.pipelines[sequence][i] == origin), "output")
        except Exception as e:
            logger.error(f"Error getting next step: {e}")

    def _set_call_details(self, message):
        if self.call_sid is not None and self.stream_sid is not None and "call_sid" not in message['meta_info'] and "stream_sid" not in message['meta_info']:
            return

        if "call_sid" in message['meta_info']:
            self.call_sid = message['meta_info']["call_sid"]
        if "stream_sid" in message:
            self.stream_sid = message['meta_info']["stream_sid"]

    async def _process_followup_task(self, message=None):
        logger.info(f" TASK CONFIG  {self.task_config['task_type']}")
        if self.task_config["task_type"] == "webhook":
            logger.info(f"Input patrameters {self.input_parameters}")
            logger.info(f"DOING THE POST REQUEST TO ZAPIER WEBHOOK {self.input_parameters['extraction_details']}")
            self.webhook_response = await self.tools["webhook_agent"].execute(self.input_parameters['extraction_details'])
            logger.info(f"Response from the server {self.webhook_response}")
        else:
            message = format_messages(self.input_parameters["messages"])  # Remove the initial system prompt
            self.history.append({
                'role': 'user',
                'content': message
            })

            today = datetime.now().strftime("%A, %B %d, %Y")
            self.history[0]['content'] += f"\n Today's Date is {today}"

            json_data = await self.tools["llm_agent"].generate(self.history)
            if self.task_config["task_type"] == "summarization":
                logger.info(f'Summary {json_data["summary"]}')
                self.summarized_data = json_data["summary"]
                logger.info(f"self.summarize {self.summarized_data}")
            else:
                json_data = clean_json_string(json_data)
                logger.info(f"After replacing {json_data}")
                if type(json_data) is not dict:
                    json_data = json.loads(json_data)
                self.extracted_data = json_data
        logger.info("Done")

    async def __process_end_of_conversation(self):
        logger.info("Got end of conversation. I'm stopping now")
        self.conversation_ended = True
        self.ended_by_assistant = True
        await self.tools["input"].stop_handler()
        logger.info("Stopped input handler")
        if "transcriber" in self.tools and not self.connected_through_dashboard:
            logger.info("Stopping transcriber")
            await self.tools["transcriber"].toggle_connection()
            await asyncio.sleep(5)  # Making sure whatever message was passed is over


    def __update_preprocessed_tree_node(self):
        logger.info(f"It's a preprocessed flow and hence updating current node")
        self.tools['llm_agent'].update_current_node()
    
    def __convert_to_request_log(self, message, meta_info, model, component = "transcriber", direction = 'response'):
        log = dict()
        log['direction'] = direction
        log['data'] = message
        log['leg_id'] = meta_info['request_id'] if "request_id" in meta_info else "1234"
        log['time'] = datetime.now().strftime("%Y-%m-%d %H:%M:%S")
        log['component'] = component
        log['sequence_id'] = meta_info['sequence_id']
        log['model'] = model
        if component == "transcriber":
            if 'is_final' in meta_info and meta_info['is_final']:
                log['is_final'] = True
        else:
            log['is_final'] = False #This is logged only for users to know final transcript from the transcriber
        asyncio.create_task(write_request_logs(log, self.run_id))

    ##############################################################
    # LLM task
    ##############################################################
    async def _handle_llm_output(self, next_step, text_chunk, should_bypass_synth, meta_info):

        logger.info("received text from LLM for output processing: {} which belongs to sequence id {}".format(text_chunk, meta_info['sequence_id']))
        if "request_id" not in meta_info:
            meta_info["request_id"] = str(uuid.uuid4())
        first_buffer_latency = time.time() - meta_info["llm_start_time"]
        #self.latency_dict[meta_info["request_id"]]["llm"] = first_buffer_latency
        meta_info["llm_first_buffer_generation_latency"] = first_buffer_latency
        if next_step == "synthesizer" and not should_bypass_synth:
            task = asyncio.create_task(self._synthesize(create_ws_data_packet(text_chunk, meta_info)))
            self.synthesizer_tasks.append(asyncio.ensure_future(task))
        elif self.tools["output"] is not None:
            logger.info("Synthesizer not the next step and hence simply returning back")
            #self.history = copy.deepcopy(self.interim_history)
            await self.tools["output"].handle(create_ws_data_packet(text_chunk, meta_info))

    async def _process_conversation_preprocessed_task(self, message, sequence, meta_info):
        if self.task_config["tools_config"]["llm_agent"]['agent_flow_type'] == "preprocessed":
            messages = copy.deepcopy(self.history)
            messages.append({'role': 'user', 'content': message['data']})
            logger.info(f"Starting LLM Agent {messages}")
            #Expose get current classification_response method from the agent class and use it for the response log
            self.__convert_to_request_log(message = format_messages(messages, use_system_prompt= True), meta_info= meta_info, component="llm", direction="request", model=self.task_config["tools_config"]["llm_agent"]["model"])
            async for next_state in self.tools['llm_agent'].generate(messages, label_flow=self.label_flow):
                if next_state == "<end_of_conversation>":
                    meta_info["end_of_conversation"] = True
                    self.buffered_output_queue.put_nowait(create_ws_data_packet("<end_of_conversation>", meta_info))
                    return
                
                logger.info(f"Text chunk {next_state['text']}")
                messages.append({'role': 'assistant', 'content': next_state['text']})
                self.synthesizer_tasks.append(asyncio.create_task(
                        self._synthesize(create_ws_data_packet(next_state['audio'], meta_info, is_md5_hash=True))))
            logger.info(f"Interim history after the LLM task {messages}")
            self.llm_response_generated = True
            self.interim_history = copy.deepcopy(messages)
            if self.callee_silent:
                logger.info("When we got utterance end, maybe LLM was still generating response. So, copying into history")
                self.history = copy.deepcopy(self.interim_history)


    async def _process_conversation_formulaic_task(self, message, sequence, meta_info):
        llm_response = ""
        logger.info("Agent flow is formulaic and hence moving smoothly")
        async for text_chunk in self.tools['llm_agent'].generate(self.history):
            if is_valid_md5(text_chunk):
                self.synthesizer_tasks.append(asyncio.create_task(
                    self._synthesize(create_ws_data_packet(text_chunk, meta_info, is_md5_hash=True))))
            else:
                # TODO Make it more modular
                llm_response += " " +text_chunk
                next_step = self._get_next_step(sequence, "llm")
                if next_step == "synthesizer":
                    self.synthesizer_tasks.append(asyncio.create_task(self._synthesize(create_ws_data_packet(text_chunk, meta_info))))
                else:
                    logger.info(f"Sending output text {sequence}")
                    await self.tools["output"].handle(create_ws_data_packet(text_chunk, meta_info))
                    self.synthesizer_tasks.append(asyncio.create_task(
                        self._synthesize(create_ws_data_packet(text_chunk, meta_info, is_md5_hash=False))))

    async def _process_conversation_task(self, message, sequence, meta_info):
        next_step = None
        
        logger.info("agent flow is not preprocessed")
        llm_response = ""

        start_time = time.time()
        should_bypass_synth = 'bypass_synth' in meta_info and meta_info['bypass_synth'] == True
        next_step = self._get_next_step(sequence, "llm")        
        meta_info['llm_start_time'] = time.time()
        cache_response = self.cache.get(get_md5_hash(message['data'])) if self.cache is not None else None
        if cache_response is not None:
            logger.info("It was a cache hit and hence simply returning")
            await self._handle_llm_output(next_step, cache_response, should_bypass_synth, meta_info)
        else:
            messages = copy.deepcopy(self.history)
            messages.append({'role': 'user', 'content': message['data']})
            ### TODO CHECK IF THIS IS EVEN REQUIRED
            self.__convert_to_request_log(message=format_messages(messages, use_system_prompt= True), meta_info= meta_info, component="llm", direction="request", model=self.task_config["tools_config"]["llm_agent"]["model"])
            
            async for llm_message in self.tools['llm_agent'].generate(messages, synthesize=True):
                text_chunk, end_of_llm_stream = llm_message
                llm_response += " " + text_chunk
                if self.stream:
                    if end_of_llm_stream:
                        meta_info["end_of_llm_stream"] = True
                    text_chunk = self.__process_stop_words(text_chunk, meta_info)
                    logger.info(f"##### O/P from LLM {text_chunk} {llm_response}")
                    await self._handle_llm_output(next_step, text_chunk, should_bypass_synth, meta_info)
                    
            if not self.stream:
                meta_info["end_of_llm_stream"] = True
                messages.append({"role": "assistant", "content": llm_response})
                self.history = copy.deepcopy(messages)
                await self._handle_llm_output(next_step, llm_response, should_bypass_synth, meta_info)
                self.__convert_to_request_log(message = llm_response, meta_info= meta_info, component="llm", direction="response", model=self.task_config["tools_config"]["llm_agent"]["model"])
            else:    
                if self.current_request_id in self.llm_rejected_request_ids:
                    logger.info("##### User spoke while LLM was generating response")
                else:
                    messages.append({"role": "assistant", "content": llm_response})
                    self.__convert_to_request_log(message=llm_response, meta_info= meta_info, component="llm", direction="response", model=self.task_config["tools_config"]["llm_agent"]["model"])
                    self.interim_history = copy.deepcopy(messages)
                    self.llm_response_generated = True
                    if self.callee_silent:
                        logger.info("##### When we got utterance end, maybe LLM was still generating response. So, copying into history")
                        self.history = copy.deepcopy(self.interim_history)
                    #self.__update_transcripts()

            # TODO : Write a better check for completion prompt 
            if self.use_llm_to_determine_hangup and not self.connected_through_dashboard:
                answer = await self.tools["llm_agent"].check_for_completion(self.history, self.check_for_completion_prompt)
                should_hangup = answer['answer'].lower() == "yes"
                prompt = [
                        {'role': 'system', 'content': self.check_for_completion_prompt},
                        {'role': 'user', 'content': format_messages(self.history, use_system_prompt= True)}]
                logger.info(f"##### Answer from the LLM {answer}")
                self.__convert_to_request_log(message=format_messages(prompt, use_system_prompt= True), meta_info= meta_info, component="llm", direction="request", model=self.task_config["tools_config"]["llm_agent"]["model"])
                self.__convert_to_request_log(message=answer, meta_info= meta_info, component="llm", direction="response", model= self.check_for_completion_llm)
                
                if should_hangup:
                    await self.__process_end_of_conversation()
                    return

            self.llm_processed_request_ids.add(self.current_request_id)
            llm_response = ""
    
    async def _listen_llm_input_queue(self):
        logger.info(
            f"Starting listening to LLM queue as either Connected to dashboard = {self.connected_through_dashboard} or  it's a textual chat agent {self.textual_chat_agent}")
        while True:
            try:
                ws_data_packet = await self.queues["llm"].get()
                logger.info(f"ws_data_packet {ws_data_packet}")
                meta_info = self.__get_updated_meta_info(ws_data_packet['meta_info'])
                bos_packet = create_ws_data_packet("<beginning_of_stream>", meta_info)
                await self.tools["output"].handle(bos_packet)
                # self.interim_history = self.history.copy()
                # self.history.append({'role': 'user', 'content': ws_data_packet['data']})
                await self._run_llm_task(
                    create_ws_data_packet(ws_data_packet['data'], meta_info))
                if self._is_preprocessed_flow():
                    self.__update_preprocessed_tree_node()
                eos_packet = create_ws_data_packet("<end_of_stream>", meta_info)
                await self.tools["output"].handle(eos_packet)

            except Exception as e:
                traceback.print_exc()
                logger.error(f"Something went wrong with LLM queue {e}")
                break

    async def _run_llm_task(self, message):
        sequence, meta_info = self._extract_sequence_and_meta(message)
        logger.info(f"After adding {self.curr_sequence_id} into sequence id {self.sequence_ids} for message {message}")

        try:
            if self._is_extraction_task() or self._is_summarization_task():
                await self._process_followup_task(message)
            elif self._is_conversation_task():
                if self._is_preprocessed_flow():
                    if time.time() < self.consider_next_transcript_after:
                        logger.info("Not considering transcript as we're still in cool down period")
                        await asyncio.sleep(self.consider_next_transcript_after - time.time())
                    logger.info(f"Running preprocessedf task")
                    await self._process_conversation_preprocessed_task(message, sequence, meta_info)

                elif self._is_formulaic_flow():
                    await self._process_conversation_formulaic_task(message, sequence, meta_info)
                else:
                    await self._process_conversation_task(message, sequence, meta_info)
            else:
                logger.error("unsupported task type: {}".format(self.task_config["task_type"]))
            self.llm_task = None
        except Exception as e:
            traceback.print_exc()
            logger.error(f"Something went wrong in llm: {e}")


    #################################################################
    # Transcriber task
    #################################################################
    async def process_transcriber_request(self, meta_info):
        if not self.current_request_id or self.current_request_id != meta_info["request_id"]:
            self.previous_request_id, self.current_request_id = self.current_request_id, meta_info["request_id"]

        sequence = meta_info["sequence"]

        # check if previous request id is not in transmitted request id
        if self.previous_request_id is None:
            is_first_message = True
        elif self.previous_request_id not in self.llm_processed_request_ids:
            logger.info(f"Adding previous request id to LLM rejected request if")
            self.llm_rejected_request_ids.add(self.previous_request_id)
        else:
            skip_append_to_data = False
        return sequence

    async def _handle_transcriber_output(self, next_task, transcriber_message, meta_info):
        self.__convert_to_request_log(message=transcriber_message, meta_info= meta_info, model = "deepgram")
        if next_task == "llm":
            logger.info(f"Running llm Tasks")
            meta_info["origin"] = "transcriber"
            self.llm_task = asyncio.create_task(
                self._run_llm_task(create_ws_data_packet(transcriber_message, meta_info)))
        elif next_task == "synthesizer":
            self.synthesizer_tasks.append(asyncio.create_task(
                self._synthesize(create_ws_data_packet(transcriber_message, meta_info))))
        else:
            logger.info(f"Need to separate out output task")

    async def _listen_transcriber(self):
        transcriber_message = ""
        logger.info(f"Starting transcriber task")
        response_started = False
        num_words = 0
        try:
            while True:
                message = await self.transcriber_output_queue.get()
                logger.info(f"##### Message from the transcriber class {message}")
                if message["data"].strip() == "":
                    continue
                if message['data'] == "transcriber_connection_closed":
                    self.transcriber_duration += message['meta_info']["transcriber_duration"]
                    logger.info("transcriber connection closed")
                    break

                if self.stream:
                    self._set_call_details(message)
                    meta_info = message["meta_info"]
                    sequence = await self.process_transcriber_request(meta_info)
                    next_task = self._get_next_step(sequence, "transcriber")
                    num_words = 0
                    if message['data'] == "TRANSCRIBER_BEGIN":
                        self.callee_silent = False
                        response_started = False #This signifies if we've gotten the first bit of interim text for the given response or not
                        if self.nitro:
                            logger.info(f"Just a nitro thingy")
                            should_interrupt = meta_info.get("should_interrupt", True)
                            # if not should_interrupt and self.started_transmitting_audio:
                            #     # Ideally is we are transmitting, we want to wait for x seconds here to make sure if we interrupt or not 
                            #     # So, we send a clear message for sure but use a variable to make sure that we wait 
                            #     # then if we haven't received interruption signal, we simply continue
                            #     # If we have, we interrupt  
                            #     # Send a clear message
                            #     await self.tools["output"].handle_interruption()
                            #     self.backoff_until = (time.time() * 1000) + self.interruption_backoff_period
                            #     self.allow_extra_sleep = True
                            #     logger.info(f"###### Sending interrupt to clear and allowing extra sleep to wait for more messages as we are transmitting audio right now. {self.backoff_until}")
                        
                        else:
                            logger.info(f"###### Processing interruption from TRANSCRIBER_BEGIN for non nitro mode")
                            await self.process_interruption()
                    elif "speech_final" in meta_info and meta_info['speech_final'] and message['data'] != "":
                        logger.info(f"Starting the TRANSCRIBER_END TASK")

                        if self.output_task is None:
                            logger.info(f"Output task was none and hence starting it")
                            self.output_task = asyncio.create_task(self.__process_output_loop())

                        if self._is_preprocessed_flow():
                            self.__update_preprocessed_tree_node()
                        
                        logger.info(f"INTERIM TRANSCRIPT WHEN EVERYTING IS OVER {self.interim_history}")
                        if self.llm_response_generated:
                            logger.info(f"LLM RESPONSE WAS GENERATED AND HENCE MOVING INTERIM HISTORY TO HISTORY")
                            self.history = copy.deepcopy(self.interim_history)
                        self.callee_silent = True    
                        meta_info = message['meta_info']
                        transcriber_message = ""
                        self.let_remaining_audio_pass_through = True 

                        if self.nitro:
                            self.time_since_first_interim_result = -1
                            self.required_delay_before_speaking = max(self.minimum_wait_duration - self.incremental_delay, 0)
                            logger.info(f"#### Resetting time since first interim result and resetting required delay {self.required_delay_before_speaking}")
                        
                    else:
                        self.time_since_last_spoken_human_word = time.time()
                        logger.info(f'invoking next_task {next_task} with transcriber_message: {message["data"]}')
                        if transcriber_message.strip() == message['data'].strip():
                            logger.info(f"###### Transcriber message and message data are same and hence not changing anything else. Probably just an is_final thingy. {message}")
                            continue

                        elif len(message['data'].strip()) != 0:
                            #Currently simply cancel the next task
                            num_words += len(message['data'].split(" "))

                            # if self.started_transmitting_audio:
                            #     # Ideally is we are transmitting, we want to wait for x seconds here to make sure if we interrupt or not 
                            #     # So, we send a clear message for sure but use a variable to make sure that we wait 
                            #     # then if we haven't received interruption signal, we simply continue
                            #     # If we have, we interrupt  
                            #     # Send a clear message
                            #     await self.tools["output"].handle_interruption()
                            #     self.backoff_until = (time.time() * 1000) + self.interruption_backoff_period
                            #     self.allow_extra_sleep = True
                            #     logger.info(f"Sending interrupt to clear and allowing extra sleep to wait for more messages as we are transmitting audio right now. {self.backoff_until}")

                            
                            # This means we are generating response from an interim transcript 
                            # Hence we transmit quickly 
                            if not self.started_transmitting_audio:
                                logger.info("##### Haven't started transmitting audio and hence cleaning up downstream tasks")
                                await self.__cleanup_downstream_tasks()
                            
                            # If we've started transmitting audio this is probably an interruption, so calculate number of words
                            if self.nitro and self.started_transmitting_audio:
                                if num_words > self.number_of_words_for_interruption:
                                    #Process interruption only if number of words is higher than the threshold 
                                    logger.info(f"###### Number of words {num_words} is higher than the required number of words for interruption, hence, definitely interrupting")
                                    await self.__cleanup_downstream_tasks()
                                else:
                                    logger.info(f"Not starting a cleanup because {num_words} number of words are lesser {self.number_of_words_for_interruption} and hence continuing,")
                                    continue
                                    
                            self.last_response_time = time.time()
                            transcriber_message = message['data']
                            
                            # Use last spoken timestamp to give out endpointing in nitro
                            logger.info(f"###### last spoken timestamp before changing {self.last_spoken_timestamp}")
                            self.last_spoken_timestamp = time.time() * 1000

                            if not response_started:
                                response_started = True
                            elif self.nitro:
                                self.let_remaining_audio_pass_through = False
                                logger.info(f"Increase the incremental delay time")
                                self.required_delay_before_speaking += self.incremental_delay
                                if self.time_since_first_interim_result == -1:
                                    self.time_since_first_interim_result = time.time() * 1000
                                    logger.info(f"###### Updating Time since first interim result {self.time_since_first_interim_result}")
                                #In this case user has already started speaking
                                # Hence check the previous message if it's user or assistant
                                # If it's user, simply change user's message
                                # If it's assistant remover assistant message and append user
                                self.callee_silent = False
                            self.llm_response_generated = False
                            logger.info("###### Current transcript: {} Predicting next few tokens and changing last spoken timestampt to {}".format(transcriber_message, self.last_spoken_timestamp))
                            meta_info = self.__get_updated_meta_info(meta_info)
                            await self._handle_transcriber_output(next_task, transcriber_message, meta_info)

                        else:
                            logger.info(f"Got a null message")
                else:
                    logger.info(f"Processing http transcription for message {message}")
                    await self.__process_http_transcription(message)
        
        except Exception as e:
            traceback.print_exc()
            logger.error(f"Error in transcriber {e}")
    
    
    async def __process_http_transcription(self, message):
        meta_info = self.__get_updated_meta_info(message["meta_info"])
        include_latency = meta_info.get("include_latency", False)
        if include_latency:
            self.latency_dict[meta_info['request_id']]["transcriber"] = {"total_latency":  meta_info["transcriber_latency"], "audio_duration": meta_info["audio_duration"], "last_vocal_frame_timestamp": meta_info["last_vocal_frame_timestamp"] }

        sequence = message["meta_info"]["sequence"]
        next_task = self._get_next_step(sequence, "transcriber")
        self.transcriber_duration += message["meta_info"]["transcriber_duration"] if "transcriber_duration" in message["meta_info"] else 0
        #self.history.append({'role': 'user', 'content': message['data']})
        if self._is_preprocessed_flow():
            self.__update_preprocessed_tree_node()

        await self._handle_transcriber_output(next_task, message['data'], meta_info)


    #################################################################
    # Synthesizer task
    #################################################################
    def __enqueue_chunk(self, chunk, i, number_of_chunks, meta_info):
        logger.info(f"Meta_info of chunk {meta_info} {i} {number_of_chunks}")
        if i == 0 and "is_first_chunk" in meta_info and meta_info["is_first_chunk"]:
            copied_meta_info = copy.deepcopy(meta_info)
            logger.info(f"##### Sending first chunk")
            copied_meta_info["is_first_chunk_of_entire_response"] = True
            self.buffered_output_queue.put_nowait(create_ws_data_packet(chunk, copied_meta_info))
        elif i == number_of_chunks and "end_of_synthesizer_stream" in meta_info and meta_info['end_of_synthesizer_stream']:
            logger.info(f"##### Truly a final chunk")
            copied_meta_info = meta_info.copy()
            copied_meta_info["is_final_chunk_of_entire_response"] = True
            self.buffered_output_queue.put_nowait(create_ws_data_packet(chunk, copied_meta_info))
        else:
            self.buffered_output_queue.put_nowait(create_ws_data_packet(chunk, meta_info))

    async def __listen_synthesizer(self):
        try:
            if self.stream and self.synthesizer_provider != "polly" and not self.is_an_ivr_call: 
                logger.info("Opening websocket connection to synthesizer")
                await self.tools["synthesizer"].open_connection()
            while True:
                logger.info("Listening to synthesizer")
                async for message in self.tools["synthesizer"].generate():
                    meta_info = message["meta_info"]
                    if not self.conversation_ended and message["meta_info"]["sequence_id"] in self.sequence_ids:
                        logger.info(f"{message['meta_info']['sequence_id'] } is in sequence ids  {self.sequence_ids} and hence removing the sequence ids ")
                        if self.stream:   
                            if self.synthesizer_provider == "polly":
                                if message['meta_info']['is_first_chunk']:
                                    first_chunk_generation_timestamp = time.time()
                                    meta_info["synthesizer_first_chunk_latency"] = first_chunk_generation_timestamp - message['meta_info']['synthesizer_start_time']
                                logger.info(f"Simply Storing in buffered output queue for now")

                                if self.yield_chunks:
                                    logger.info(f"Yielding chunks")
                                    number_of_chunks = (len(message['data'])//self.output_chunk_size)
                                    i = 0
                                    for chunk in yield_chunks_from_memory(message['data'], chunk_size=self.output_chunk_size):
                                        self.__enqueue_chunk(chunk, i, number_of_chunks, meta_info)
                                        i +=1
                                else:
                                    self.buffered_output_queue.put_nowait(message)
                                
                            else:
                                if self.task_config["tools_config"]["output"]["provider"] in SUPPORTED_INPUT_TELEPHONY_HANDLERS.keys() and not self.connected_through_dashboard and self.synthesizer_provider == "elevenlabs":
                                    if meta_info.get('format', '') != 'mulaw':
                                        message['data'] = wav_bytes_to_pcm(message['data'])
                                
                                if "is_first_chunk" in message['meta_info'] and message['meta_info']['is_first_chunk']:
                                    first_chunk_generation_timestamp = time.time()
                                    meta_info["synthesizer_first_chunk_latency"] = first_chunk_generation_timestamp - message['meta_info']['synthesizer_start_time']
                                    #self.latency_dict[message['meta_info']["request_id"]]['synthesizer'] = {"first_chunk_generation_latency": first_chunk_generation_timestamp - message['meta_info']['synthesizer_start_time'], "first_chunk_generation_timestamp": first_chunk_generation_timestamp}
                                
                                if self.yield_chunks:
                                    number_of_chunks = (len(message['data'])/self.output_chunk_size)
                                    i = 0
                                    for chunk in yield_chunks_from_memory(message['data'], chunk_size=self.output_chunk_size):
                                        i+=1
                                        self.__enqueue_chunk(chunk, i, number_of_chunks, meta_info)
                                else:
                                    self.buffered_output_queue.put_nowait(message)
                            
                        else:
                            logger.info("Stream is not enabled and hence sending entire audio")
                            first_chunk_generation_timestamp = time.time()
                            self.latency_dict[message['meta_info']["request_id"]]['synthesizer'] = {"first_chunk_generation_latency": first_chunk_generation_timestamp - message['meta_info']['synthesizer_start_time'], "first_chunk_generation_timestamp": first_chunk_generation_timestamp}
                            #self.history = copy.deepcopy(self.interim_history)
                            logger.info(f"Changing history")
                            await self.tools["output"].handle(message)
                    else:
                        logger.info(f"{message['meta_info']['sequence_id']} is not in sequence ids  {self.sequence_ids} and hence not sending to output")                
                    logger.info(f"Sleeping for 100 ms")
                    await asyncio.sleep(0.3) #Sleeping for 100ms after receiving every chunk so other tasks can execute

        except Exception as e:
            traceback.print_exc()
            logger.error(f"Error in synthesizer {e}")

    async def __send_preprocessed_audio(self, meta_info, text):
        #TODO: Either load IVR audio into memory before call or user s3 iter_cunks
        # This will help with interruption in IVR
        if self.connected_through_dashboard or self.task_config['tools_config']['output'] == "default":
            audio_chunk = await get_raw_audio_bytes_from_base64(self.assistant_name, text,
                                                            self.task_config["tools_config"]["output"][
                                                                "format"], local=self.is_local,
                                                            assistant_id=self.assistant_id)
            logger.info("Sending preprocessed audio")
            await self.tools["output"].handle(create_ws_data_packet(audio_chunk, meta_info))
        else:
            audio_chunk = await get_raw_audio_bytes_from_base64(self.assistant_name, text,
                                                            'pcm', local=self.is_local,
                                                            assistant_id=self.assistant_id)

            if not self.buffered_output_queue.empty():
                logger.info(f"Output queue was not empty and hence emptying it")
                self.buffered_output_queue = asyncio.Queue()

            if self.yield_chunks:
                for chunk in yield_chunks_from_memory(audio_chunk, chunk_size=16384):
                    logger.debug("Sending chunk to output queue")
                    message = create_ws_data_packet(chunk, meta_info)
                    self.buffered_output_queue.put_nowait(message)
            else:
                message = create_ws_data_packet(audio_chunk, meta_info)
                self.buffered_output_queue.put_nowait(message)

    async def _synthesize(self, message):
        meta_info = message["meta_info"]
        text = message["data"]
        meta_info["type"] = "audio"
        meta_info["synthesizer_start_time"] = time.time()
        try:
            if not self.conversation_ended and message["meta_info"]["sequence_id"] in self.sequence_ids:
                if meta_info["is_md5_hash"]:
                    logger.info('sending preprocessed audio response to {}'.format(self.task_config["tools_config"]["output"]["provider"]))
                    await self.__send_preprocessed_audio(meta_info, text)

                elif self.synthesizer_provider in SUPPORTED_SYNTHESIZER_MODELS.keys():
                    # self.sequence_ids.add(meta_info["sequence_id"])
                    # logger.info(f"After adding into sequence id {self.sequence_ids}")
                    self.__convert_to_request_log(message = text, meta_info= meta_info, component="synthesizer", direction="request", model = self.synthesizer_provider)
                    logger.info('##### sending text to {} for generation: {} '.format(self.synthesizer_provider, text))
                    self.synthesizer_characters += len(text)
                    await self.tools["synthesizer"].push(message)
                else:
                    logger.info("other synthesizer models not supported yet")
            else:
                logger.info(f"{message['meta_info']['sequence_id']} is not in sequence ids  {self.sequence_ids} and hence not synthesizing this")                

        except Exception as e:
            traceback.print_exc()
            logger.error(f"Error in synthesizer: {e}")

    ############################################################
    # Output handling
    ############################################################
    async def __handle_initial_silence(self):
        logger.info(f"Checking for initial silence")
        await asyncio.sleep(5)
        if self.callee_silent and len(self.history) == 1 and len(self.interim_history) == 1:
            logger.info(f"Calee was silent and hence speaking Hello on callee's behalf")
            meta_info = self.__get_updated_meta_info()
            sequence = meta_info["sequence"]
            next_task = self._get_next_step(sequence, "transcriber")
            await self._handle_transcriber_output(next_task, "Hello", meta_info)
            self.time_since_first_interim_result = (time.time() * 1000) - 1000
            
    #Currently this loop only closes in case of interruption 
    # but it shouldn't be the case. 
    async def __process_output_loop(self):
        prev_message = None
        current_message = None
        try:
            while True:
                # Allow extra sleep allows us to have real time impact in when uer starts speaking
                # if self.nitro and self.allow_extra_sleep and time.time() *1000 < self.backoff_until:
                #     logger.info(f"##### sleeping for extra backoff period to see if user will start speaking something new or not after {self.interruption_backoff_period/1000}")
                #     await asyncio.sleep(self.interruption_backoff_period/1000)
                #     self.allow_extra_sleep = False
                #     prev_message = current_message

                if self.nitro and not self.let_remaining_audio_pass_through:
                    time_since_first_interim_result = (time.time() *1000)- self.time_since_first_interim_result if self.time_since_first_interim_result != -1 else -1
                    if  time_since_first_interim_result != -1 and time_since_first_interim_result < self.required_delay_before_speaking:
                        logger.info(f"##### It's been {time_since_first_interim_result} ms since first  interim result and required time to wait for it is {self.required_delay_before_speaking}. Hence sleeping for 100ms. self.time_since_first_interim_result {self.time_since_first_interim_result}")
                        await asyncio.sleep(0.1) #sleep for 100ms and continue 
                        continue
                    else:
                        logger.info(f"First interim result hasn't been gotten yet and hence sleeping ")
                        await asyncio.sleep(0.1)

                    logger.info(f"##### Got to wait {self.required_delay_before_speaking} ms before speaking and alreasy waited {time_since_first_interim_result} since the first interim result")
                else:
                    logger.info(f"Started transmitting at {time.time()}")
                if prev_message is None:
                    message = await self.buffered_output_queue.get()   
                    current_message = message 
                else:
                    logger.info(f'prev message is not none and hence getting prev message')
                    message = prev_message
                    prev_message = None
                logger.info("##### Start response is True and hence starting to speak {} Current sequence ids".format(message['meta_info'], self.sequence_ids))
                if "end_of_conversation" in message['meta_info']:
                    await self.__process_end_of_conversation()
                
                if 'sequence_id' in message['meta_info'] and message["meta_info"]["sequence_id"] in self.sequence_ids:
                    await self.tools["output"].handle(message)                    
                    duration = calculate_audio_duration(len(message["data"]), self.sampling_rate)
                    logger.info(f"Duration of the byte {duration}")
                    self.conversation_recording['output'].append({'data': message['data'], "start_time": time.time(), "duration": duration})
                else:
                    logger.info(f'{message["meta_info"]["sequence_id"]} is not in {self.sequence_ids} and hence not speaking')
                    continue
                
                if "is_final_chunk_of_entire_response" in message['meta_info'] and message['meta_info']['is_final_chunk_of_entire_response']:
                    self.started_transmitting_audio = False
                    logger.info("##### End of synthesizer stream and ")                    

                if "is_first_chunk_of_entire_response" in message['meta_info'] and message['meta_info']['is_first_chunk_of_entire_response']:
                    logger.info(f"First chunk stuff")
                    self.started_transmitting_audio = True
                    meta_info = message['meta_info']
                    self.consider_next_transcript_after = time.time() + self.duration_to_prevent_accidental_interruption
                    utterance_end = meta_info.get("utterance_end", None)
                    overall_first_byte_latency = time.time() - message['meta_info']['utterance_end'] if utterance_end is not None else 0
                    transcriber_latency = message["meta_info"]["transcriber_latency"] if utterance_end is not None else 0
                    first_llm_buffer_latency = message["meta_info"]["llm_first_buffer_generation_latency"] if utterance_end is not None else 0
                    synthesizer_first_chunk_latency = message["meta_info"]["synthesizer_first_chunk_latency"] if utterance_end is not None else 0

                    if utterance_end is None:
                        logger.info(f"First chunk is none")

                    latency_metrics = {
                        "transcriber": {
                            "utterance_end": utterance_end,
                            "latency": transcriber_latency
                            },
                        "llm": {
                            "first_llm_buffer_latency" : first_llm_buffer_latency
                            },
                        "synthesizer": {
                            "synthesizer_first_chunk_latency": synthesizer_first_chunk_latency
                            },
                        "overall_first_byte_latency": overall_first_byte_latency,
                        
                        }

                    if message['meta_info']["request_id"] not in self.latency_dict:
                        self.latency_dict[message['meta_info']["request_id"]] = latency_metrics
                        logger.info("LATENCY METRICS FOR {} are {}".format(message['meta_info']["request_id"], latency_metrics))
                    
                    await asyncio.sleep(duration + 0.1) 
                else:
                    # Sleep until this particular audio frame is spoken only if the duration for the frame is atleast 500ms
                    if duration > 0:
                        logger.info(f"##### Sleeping for {duration} to maintain quueue on our side {self.sampling_rate}")
                        await asyncio.sleep(duration) #30 milliseconds less
                        

                    
                self.last_transmitted_timesatamp = time.time()
                logger.info(f"##### Updating Last transmitted timestamp to {self.last_transmitted_timesatamp}")
                
        except Exception as e:
            traceback.print_exc()
            logger.error(f'Error in processing message output')

    async def __check_for_completion(self):
        while True:
            await asyncio.sleep(2)

            if self.last_transmitted_timesatamp == 0:
                logger.info(f"Last transmitted timestamp is simply 0 and hence continuing")
                continue

            time_since_last_spoken_AI_word = (time.time() - self.last_transmitted_timesatamp) 
            if time_since_last_spoken_AI_word > self.hang_conversation_after and self.time_since_last_spoken_human_word < self.last_transmitted_timesatamp:
                logger.info(f"{time_since_last_spoken_AI_word} seconds since last spoken time stamp and hence cutting the phone call and last transmitted timestampt ws {self.last_transmitted_timesatamp} and time since last spoken human word {self.time_since_last_spoken_human_word}")
                await self.__process_end_of_conversation()
                break
            else:
                logger.info(f"Only {time_since_last_spoken_AI_word} seconds since last spoken time stamp and hence cutting the phone call and hence not cutting the phone call")
            
    async def run(self):
        try:
            if self.task_id == 0:
                # Create transcriber and synthesizer tasks
                logger.info("starting task_id {}".format(self.task_id))
                tasks = [asyncio.create_task(self.tools['input'].handle())]
                if not self.connected_through_dashboard:
                    self.background_check_task = asyncio.create_task(self.__handle_initial_silence())
                if "transcriber" in self.tools:
                    tasks.append(asyncio.create_task(self._listen_transcriber()))
                    self.transcriber_task = asyncio.create_task(self.tools["transcriber"].run())

                if self.connected_through_dashboard and self.task_config['task_type'] == "conversation":
                    logger.info(
                        "Since it's connected through dashboard, I'll run listen_llm_tas too in case user wants to simply text")
                    self.llm_queue_task = asyncio.create_task(self._listen_llm_input_queue())
                
                if "synthesizer" in self.tools and self._is_conversation_task():
                    logger.info("Starting synthesizer task")
                    try:
                        self.synthesizer_task = asyncio.create_task(self.__listen_synthesizer())
                    except asyncio.CancelledError as e:
                        logger.error(f'Synth task got cancelled {e}')
                        traceback.print_exc()
                if self._is_conversation_task():
                    self.output_task = asyncio.create_task(self.__process_output_loop())
                    if not self.use_llm_to_determine_hangup:
                        self.hangup_task = asyncio.create_task(self.__check_for_completion())   
                try:
                    await asyncio.gather(*tasks)
                except asyncio.CancelledError as e:
                    logger.error(f'task got cancelled {e}')
                    traceback.print_exc()
                except Exception as e:
                    traceback.print_exc()
                    logger.error(f"Error: {e}")

                logger.info("Conversation completed")
            else:
                # Run agent followup tasks
                try:
                    if self.task_config["task_type"] == "webhook":
                        await self._process_followup_task()
                    else:
                        await self._run_llm_task(self.input_parameters)
                except Exception as e:
                    logger.error(f"Could not do llm call: {e}")
                    raise Exception(e)

        except asyncio.CancelledError as e:
            # Cancel all tasks on cancel
            traceback.print_exc()
            self.transcriber_task.cancel()
            self.handle_cancellation(f"Websocket got cancelled {self.task_id}")

        except Exception as e:
            # Cancel all tasks on error
            self.handle_cancellation(f"Exception occurred {e}")
            raise Exception(e)

        finally:
            # Construct output
            if "synthesizer" in self.tools and self.synthesizer_task is not None:   
                self.synthesizer_task.cancel()
<<<<<<< HEAD
            if self._is_conversation_task() and self.use_llm_to_determine_hangup is False:
=======
            if self.use_llm_to_determine_hangup is False and self._is_conversation_task:
>>>>>>> 4abb676d
                self.hangup_task.cancel()
            
            if self.task_id == 0:
                output = {"messages": self.history, "conversation_time": time.time() - self.start_time,
                          "label_flow": self.label_flow, "call_sid": self.call_sid, "stream_sid": self.stream_sid,
                          "transcriber_duration": self.transcriber_duration,
                          "synthesizer_characters": self.synthesizer_characters, "ended_by_assistant": self.ended_by_assistant,
                          "latency_dict": self.latency_dict}

                if self.should_record:
                    output['recording_url'] = await save_audio_file_to_s3(self.conversation_recording, self.sampling_rate, self.assistant_id, self.run_id)

            else:
                output = self.input_parameters
                if self.task_config["task_type"] == "extraction":
                    output = { "extracted_data" : self.extracted_data, "task_type": "extraction"}
                elif self.task_config["task_type"] == "summarization":
                    logger.info(f"self.summarized_data {self.summarized_data}")
                    output = {"summary" : self.summarized_data, "task_type": "summarization"}
                elif self.task_config["task_type"] == "webhook":
                    output = {"status": self.webhook_response, "task_type": "webhook"}
            return output

    def handle_cancellation(self, message):
        try:
            # Cancel all tasks on cancellation
            tasks = [t for t in asyncio.all_tasks() if t is not asyncio.current_task()]
            if "synthesizer" in self.tools and self.synthesizer_task:
                self.synthesizer_task.cancel()
            logger.info(f"tasks {len(tasks)}")
            for task in tasks:
                logger.info(f"Cancelling task {task.get_name()}")
                task.cancel()
            logger.info(message)
        except Exception as e:
            traceback.print_exc()
            logger.info(e)<|MERGE_RESOLUTION|>--- conflicted
+++ resolved
@@ -1221,11 +1221,7 @@
             # Construct output
             if "synthesizer" in self.tools and self.synthesizer_task is not None:   
                 self.synthesizer_task.cancel()
-<<<<<<< HEAD
-            if self._is_conversation_task() and self.use_llm_to_determine_hangup is False:
-=======
-            if self.use_llm_to_determine_hangup is False and self._is_conversation_task:
->>>>>>> 4abb676d
+            if self.use_llm_to_determine_hangup is False and self._is_conversation_task():
                 self.hangup_task.cancel()
             
             if self.task_id == 0:
