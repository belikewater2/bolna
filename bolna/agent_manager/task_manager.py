--- conflicted
+++ resolved
@@ -1054,14 +1054,9 @@
                 logger.info("Listening to synthesizer")
                 async for message in self.tools["synthesizer"].generate():
                     meta_info = message["meta_info"]
-<<<<<<< HEAD
+                    is_first_message = 'is_first_message' in meta_info and meta_info['is_first_message']
                     self.__convert_to_request_log(message = meta_info['text'], meta_info= meta_info, component="synthesizer", direction="response", model = self.synthesizer_provider, is_cached= 'is_cached' in meta_info and meta_info['is_cached'], engine=self.tools['synthesizer'].get_engine())
-                    if not self.conversation_ended and message["meta_info"]["sequence_id"] in self.sequence_ids:
-=======
-                    is_first_message = 'is_first_message' in meta_info and meta_info['is_first_message']
-                    self.__convert_to_request_log(message = meta_info['text'], meta_info= meta_info, component="synthesizer", direction="response", model = self.synthesizer_provider, is_cached= 'is_cached' in meta_info and meta_info['is_cached'])
                     if is_first_message or (not self.conversation_ended and message["meta_info"]["sequence_id"] in self.sequence_ids):
->>>>>>> fd9534c1
                         logger.info(f"{message['meta_info']['sequence_id'] } is in sequence ids  {self.sequence_ids} and hence removing the sequence ids ")
                         if self.stream:   
                             if self.synthesizer_provider == "polly":
