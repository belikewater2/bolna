--- conflicted
+++ resolved
@@ -499,9 +499,7 @@
         logger.info("Routes are set")
 
     def __setup_output_handlers(self, turn_based_conversation, output_queue):
-        output_kwargs = {
-            "websocket": self.websocket
-        }
+        output_kwargs = {"websocket": self.websocket}
 
         if self.task_config["tools_config"]["output"] is None:
             logger.info("Not setting up any output handler as it is none")
@@ -905,7 +903,6 @@
             logger.info(f"Response from the server {self.webhook_response}")
         else:
             message = format_messages(self.input_parameters["messages"])  # Remove the initial system prompt
-            # TODO revisit this
             self.history.append({
                 'role': 'user',
                 'content': message
@@ -1868,10 +1865,6 @@
                     logger.info(f"Started transmitting at {time.time()}")
 
                 message = await self.buffered_output_queue.get()
-<<<<<<< HEAD
-                chunk_id = message['meta_info'].get('chunk_id', 1)
-=======
->>>>>>> c798b7f2
 
                 logger.info("Start response is True and hence starting to speak {} Current sequence ids {}".format(message['meta_info'], self.sequence_ids))
                 if "end_of_conversation" in message['meta_info']:
