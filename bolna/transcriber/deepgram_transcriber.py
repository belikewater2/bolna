--- conflicted
+++ resolved
@@ -55,18 +55,6 @@
         self.audio_submission_time = None
         self.num_frames = 0
         self.connection_start_time = None
-<<<<<<< HEAD
-
-    def get_deepgram_ws_url(self):
-        keyword_string = ""
-        websocket_url = (f"wss://api.deepgram.com/v1/listen?encoding=linear16&sample_rate=16000&channels=1"
-                         f"&filler_words=true&endpointing={self.endpointing}&interim_results=true")
-        self.first_audio_wav_duration = 0.5 #We're sending 8k samples with a sample rate of 16k
-
-        if self.provider == 'twilio':
-            websocket_url = (f"wss://api.deepgram.com/v1/listen?model=nova-2&encoding=mulaw&sample_rate=8000&channels"
-                             f"=1&filler_words=true&endpointing={self.endpointing}{keyword_string}&interim_results=true")
-=======
         self.process_interim_results = "true"
         #Work on this soon
         self.last_utterance_time_stamp = time.time()
@@ -92,17 +80,12 @@
         if self.provider == 'twilio':
             websocket_url = (f"wss://api.deepgram.com/v1/listen?model=nova-2&encoding=mulaw&sample_rate=8000&channels"
                              f"=1&filler_words=true&interim_results={self.process_interim_results}&diarize=true&utterance_end_ms=1000")
->>>>>>> 73060713
             self.sampling_rate = 8000
             self.audio_frame_duration = 0.2  #With twilio we are sending 100ms at a time
 
         if self.provider == "playground":
             websocket_url = (f"wss://api.deepgram.com/v1/listen?model=nova-2&encoding=opus&sample_rate=8000&channels"
-<<<<<<< HEAD
-                             f"=1&filler_words=true&endpointing={self.endpointing}{keyword_string}&interim_results=true")
-=======
                              f"=1&filler_words=true&interim_results={self.process_interim_results}&diarize=true&utterance_end_ms=1000")
->>>>>>> 73060713
             self.sampling_rate = 8000
             self.audio_frame_duration = 0.0 #There's no streaming from the playground 
 
@@ -287,44 +270,6 @@
 
                 transcript = msg['channel']['alternatives'][0]['transcript']
 
-<<<<<<< HEAD
-                self.update_meta_info()
-
-                if transcript and len(transcript.strip()) != 0:
-                    if curr_message == "":
-                        if not self.on_device_vad:
-                            logger.info("Not on device vad and hence inetrrupting")
-                            self.meta_info["should_interrupt"] = True
-                        yield create_ws_data_packet("TRANSCRIBER_BEGIN", self.meta_info)
-                        await asyncio.sleep(0.1)
-                    curr_message += " " + transcript
-
-                if msg["speech_final"]  or not self.stream:
-                    logger.info(f"Full Transcriber message {msg}")
-                    await self.push_to_transcriber_queue(create_ws_data_packet(curr_message, self.meta_info))
-                    logger.info('User: {}'.format(curr_message))
-                    
-                    self.interruption_signalled = False
-                    if self.audio_submitted == True:
-                        logger.info("Transcriber Latency: {} for request id {}".format(time.time() - self.audio_submission_time, self.current_request_id))
-                        self.meta_info["start_time"] = self.audio_submission_time
-                        self.meta_info["end_time"] = time.time()
-                        self.audio_submitted = False
-                    if curr_message != "":
-                        self.meta_info["include_latency"] = True
-                        self.meta_info["audio_duration"] = msg['start'] + msg['duration']  
-                        last_spoken_audio_frame = self.connection_start_time + float(msg['start']) + float(msg['duration'])
-                        self.meta_info["audio_start_time"] = self.audio_submission_time 
-                        transcription_completion_time = time.time()
-                        self.meta_info["transcription_completion_time"] = transcription_completion_time
-                        # abs because sometimes due to network delays duration from deepgram is higher  
-                        self.meta_info["transcriber_latency"] = transcription_completion_time - last_spoken_audio_frame  #We subtract first audio wav because user started speaking then. In this case we can calculate actual latency taken by the transcriber
-                        self.meta_info["last_vocal_frame_timestamp"] = last_spoken_audio_frame
-                    else:
-                        self.meta_info["include_latency"] = False
-                    yield create_ws_data_packet("TRANSCRIBER_END", self.meta_info)
-                    curr_message = ""
-=======
                 if transcript and len(transcript.strip()) == 0 or transcript == "":
                     continue
                 
@@ -363,7 +308,6 @@
                     #     continue
                     #yield create_ws_data_packet(curr_message, self.meta_info)
                     #curr_message = ""
->>>>>>> 73060713
             except Exception as e:
                 traceback.print_exc()
                 logger.error(f"Error while getting transcriptions {e}")
