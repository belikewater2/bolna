import os
from dotenv import load_dotenv
from openai import AsyncOpenAI, OpenAI
import json, requests, time

from bolna.constants import CHECKING_THE_DOCUMENTS_FILLER, PRE_FUNCTION_CALL_MESSAGE, PREDEFINED_FUNCTIONS, TRANSFERING_CALL_FILLER
from bolna.helpers.utils import convert_to_request_log, format_messages
from .llm import BaseLLM
from bolna.helpers.logger_config import configure_logger

logger = configure_logger(__name__)
load_dotenv()
    

class OpenAiLLM(BaseLLM):
    def __init__(self, max_tokens=100, buffer_size=40, model="gpt-3.5-turbo-16k", temperature= 0.1, **kwargs):
        super().__init__(max_tokens, buffer_size)
        self.model = model
        self.custom_tools = kwargs.get("api_tools", None)
        logger.info(f"API Tools {self.custom_tools}")
        if self.custom_tools is not None:
            self.trigger_function_call = True
            self.api_params = self.custom_tools['tools_params']
            logger.info(f"Function dict {self.api_params}")
            self.tools = self.custom_tools['tools']

        else:
            self.trigger_function_call = False

        self.started_streaming = False
        logger.info(f"Initializing OpenAI LLM with model: {self.model} and maxc tokens {max_tokens}")
        self.max_tokens = max_tokens
        self.temperature = temperature
        self.model_args = { "max_tokens": self.max_tokens, "temperature": self.temperature, "model": self.model}
        provider = kwargs.get("provider", "openai")
        if  provider == "ola":
            logger.info(f"Connecting to Ola's krutrim model")
            base_url = kwargs.get("base_url", os.getenv("OLA_KRUTRIM_BASE_URL"))
            api_key=kwargs.get('llm_key', None)
            if api_key is not None and len(api_key) > 0:
                api_key = api_key
            self.async_client = AsyncOpenAI( base_url=base_url, api_key= api_key)
        elif kwargs.get("provider", "openai") == "custom":
            base_url = kwargs.get("base_url")
            api_key=kwargs.get('llm_key', None)
            self.async_client = AsyncOpenAI(base_url=base_url, api_key= api_key)
        else:
            llm_key = kwargs.get('llm_key', os.getenv('OPENAI_API_KEY'))
            if llm_key != "sk-":
                llm_key = os.getenv('OPENAI_API_KEY')
            else:
                llm_key = kwargs['llm_key']
            self.async_client = AsyncOpenAI(api_key=llm_key)
            api_key = llm_key

        self.assistant_id = kwargs.get("assistant_id", None)
        if self.assistant_id:
            logger.info(f"Initializing OpenAI assistant with assistant id {self.assistant_id}")
            self.openai = OpenAI(api_key=api_key)
            #self.thread_id = self.openai.beta.threads.create().id
            self.model_args = {"max_completion_tokens": self.max_tokens, "temperature": self.temperature}
            my_assistant = self.openai.beta.assistants.retrieve(self.assistant_id)
            if my_assistant.tools is not None:
                self.tools = [i for i in my_assistant.tools if i.type == "function"]
            #logger.info(f'thread id : {self.thread_id}')
        self.run_id = kwargs.get("run_id", None)
        self.gave_out_prefunction_call_message = False
    
    def get_model(self):
        return self.model
    async def generate_stream(self, messages, synthesize=True, request_json=False, meta_info = None):
        if len(messages) == 0:
            raise Exception("No messages provided")
        
        response_format = self.get_response_format(request_json)

        answer, buffer, resp, called_fun, i = "", "", "", "", 0
        logger.info(f"request to open ai {messages} max tokens {self.max_tokens} ")
        model_args = self.model_args
        model_args["response_format"] = response_format
        model_args["messages"] = messages
        model_args["stream"] = True
        model_args["stop"] = ["User:"]
        model_args["user"] = f"{self.run_id}#{meta_info['turn_id']}"
        
        latency = False
        start_time = time.time()
        if self.trigger_function_call:
            if type(self.tools) is str:
                tools = json.loads(self.tools)
            else:
                tools = self.tools
            model_args["functions"]=tools
            model_args["function_call"]="auto"
        textual_response = False
        async for chunk in await self.async_client.chat.completions.create(**model_args):
            if not self.started_streaming:
                first_chunk_time = time.time()
                latency = first_chunk_time - start_time
                logger.info(f"LLM Latency: {latency:.2f} s")
                self.started_streaming = True
            if self.trigger_function_call and dict(chunk.choices[0].delta).get('function_call'):
                if chunk.choices[0].delta.function_call.name:
                    logger.info(f"Should do a function call {chunk.choices[0].delta.function_call.name}")
                    called_fun = str(chunk.choices[0].delta.function_call.name)
                    i = [i for i in range(len(tools)) if called_fun == tools[i]["name"]][0]

                if not self.gave_out_prefunction_call_message and not textual_response:
                    filler = PRE_FUNCTION_CALL_MESSAGE if called_fun != "transfer_call" else TRANSFERING_CALL_FILLER
                    yield filler , True, latency, False
                    self.gave_out_prefunction_call_message = True
                if len(buffer) > 0:
                    yield buffer, False, latency, False
                    buffer = ''
                logger.info(f"Response from LLM {resp}")
                if buffer != '':
                    yield buffer, False, latency, False
                    buffer = ''
                if (text_chunk := chunk.choices[0].delta.function_call.arguments):
                    resp += text_chunk
            elif text_chunk := chunk.choices[0].delta.content:
                textual_response = True
                answer += text_chunk    
                buffer += text_chunk
                if len(buffer) >= self.buffer_size and synthesize:
                    buffer_words = buffer.split(" ")
                    text = ' '.join(buffer_words[:-1])

                    if not self.started_streaming:
                        self.started_streaming = True
                    yield text, False, latency, False
                    buffer = buffer_words[-1]

        if self.trigger_function_call and called_fun in self.api_params:
            func_dict = self.api_params[called_fun]
            logger.info(f"PAyload to send {resp} func_dict {func_dict}")
            self.gave_out_prefunction_call_message = False

            url = func_dict['url']
            method = func_dict['method']
            param = func_dict['param']
            api_token = func_dict['api_token']

            api_call_return = {
                "url": url, 
                "method":method.lower(), 
                "param": param, 
                "api_token":api_token, 
                "model_args": model_args,
                "meta_info": meta_info,
                "called_fun": called_fun,
                #**resp
            }
        
            if tools[i].get("parameters", None) is not None and (all(key in resp for key in tools[i]["parameters"]["properties"].keys())):
                logger.info(f"Function call paramaeters {resp}")
                convert_to_request_log(resp, meta_info, self.model, "llm", direction = "response", is_cached= False, run_id = self.run_id)
                resp  = json.loads(resp)
                api_call_return = {**api_call_return, **resp}
            else:
                api_call_return['resp'] = None
            yield api_call_return, False, latency, True

        # elif self.trigger_function_call and called_fun in PREDEFINED_FUNCTIONS:
        #     func_dict = self.api_params[called_fun]
        #     url = func_dict['url']
        #     method = func_dict['method']
        #     api_token = func_dict['api_token']

        #     api_call_return = {
        #         "url": url, 
        #         "method":method.lower(), 
        #         "param": None, 
        #         "api_token":api_token, 
        #         "model_args": None,
        #         "meta_info": meta_info,
        #         "called_fun": called_fun,
        #         "resp" : None
        #     }

        #     yield api_call_return, False, latency, True

        if synthesize: # This is used only in streaming sense 
            yield buffer, True, latency, False
        else:
            yield answer, True, latency, False
        self.started_streaming = False
    

    async def generate(self, messages, request_json=False):
        response_format = self.get_response_format(request_json)
        logger.info(f"request to open ai {messages}")

        completion = await self.async_client.chat.completions.create(model=self.model, temperature=0.0, messages=messages,
                                                                     stream=False, response_format=response_format)
        res = completion.choices[0].message.content
        return res

    async def generate_assistant_stream(self, message, synthesize=True, request_json=False, meta_info=None):
        if len(message) == 0:
            raise Exception("No messages provided")

        response_format = self.get_response_format(request_json)

        answer, buffer, resp, called_fun, api_params, i = "", "", "", "", "", 0
        logger.info(f"request to open ai {message} max tokens {self.max_tokens} ")

        latency = False
        start_time = time.time()
        textual_response = False

        if self.trigger_function_call:
<<<<<<< HEAD
            if type(self.tools) is str:
                tools = json.loads(self.tools)
            else:
                tools = self.tools
=======
            tools = self.tools

>>>>>>> f9821418
        
        thread_id = self.openai.beta.threads.create(messages= message[1:-2]).id

        model_args = self.model_args
        model_args["thread_id"] = thread_id
        model_args["assistant_id"] = self.assistant_id
        model_args["stream"] = True
        model_args["response_format"] = response_format
        logger.info(f"request to open ai with thread {thread_id} & asst. id {self.assistant_id}")

        await self.async_client.beta.threads.messages.create(thread_id=model_args["thread_id"], role="user", content=message[-1]['content'])

        async for chunk in await self.async_client.beta.threads.runs.create(**model_args):
            logger.info(f"chunk received : {chunk}")
            if self.trigger_function_call and chunk.event == "thread.run.step.delta":
                if chunk.data.delta.step_details.tool_calls[0].type == "file_search" or chunk.data.delta.step_details.tool_calls[0].type == "search_files":
                    yield CHECKING_THE_DOCUMENTS_FILLER, False, time.time() - start_time, False
                    continue
                textual_response = False
                if not self.started_streaming:
                    first_chunk_time = time.time()
                    latency = first_chunk_time - start_time
                    logger.info(f"LLM Latency: {latency:.2f} s")
                    self.started_streaming = True
                
                if chunk.data.delta.step_details.tool_calls[0].function.name and chunk.data.delta.step_details.tool_calls[0].function.arguments is not None:
                    logger.info(f"Should do a function call {chunk.data.delta.step_details.tool_calls[0].function.name}")
                    called_fun = str(chunk.data.delta.step_details.tool_calls[0].function.name)
                    i = [i for i in range(len(tools)) if called_fun == tools[i].function.name][0]
                    
                if not self.gave_out_prefunction_call_message and not textual_response:
                    filler = PRE_FUNCTION_CALL_MESSAGE if called_fun != "transfer_call" else TRANSFERING_CALL_FILLER
                    yield filler, True, latency, False
                    self.gave_out_prefunction_call_message = True
                if len(buffer) > 0:
                    yield buffer, False, latency, False
                    buffer = ''
                yield buffer, False, latency, False

                buffer = ''
                
                if (text_chunk := chunk.data.delta.step_details.tool_calls[0].function.arguments):
                    resp += text_chunk
                    logger.info(f"Response from LLM {resp}")
            elif chunk.event == 'thread.message.delta':
                if not self.started_streaming:
                    first_chunk_time = time.time()
                    latency = first_chunk_time - start_time
                    logger.info(f"LLM Latency: {latency:.2f} s")
                    self.started_streaming = True
                textual_response = True
                text_chunk = chunk.data.delta.content[0].text.value
                answer += text_chunk
                buffer += text_chunk
                if len(buffer) >= self.buffer_size and synthesize:
                    buffer_words = buffer.split(" ")
                    text = ' '.join(buffer_words[:-1])

                    if not self.started_streaming:
                        self.started_streaming = True
                    yield text, False, latency, False
                    buffer = buffer_words[-1]
        
        if self.trigger_function_call and called_fun in self.api_params:
            func_dict = self.api_params[called_fun]
<<<<<<< HEAD
            logger.info(f"PAyload to send {resp} func_dict {func_dict} and tools {tools}")
            self.gave_out_prefunction_call_message = False

=======
            logger.info(f"Payload to send {resp} func_dict {func_dict}")
>>>>>>> f9821418
            url = func_dict['url']
            method = func_dict['method']
            param = func_dict['param']
            api_token = func_dict['api_token']
            model_args['messages'] = message
            api_call_return = {
                "url": url, 
                "method":method.lower(), 
                "param": param, 
                "api_token":api_token, 
                "model_args": model_args,
                "meta_info": meta_info,
                "called_fun": called_fun,
<<<<<<< HEAD
                #**resp
=======
                **resp
            }

            yield api_call_return, False, latency, True
            
        elif self.trigger_function_call and not textual_response and called_fun in PREDEFINED_FUNCTIONS:
            func_dict = self.api_params[called_fun]
            url = func_dict['url']
            method = func_dict['method']
            api_token = func_dict['api_token']

            api_call_return = {
                "url": url, 
                "method":method.lower(), 
                "param": None, 
                "api_token":api_token, 
                "model_args": None,
                "meta_info": meta_info,
                "called_fun": called_fun,
                "resp" : None
>>>>>>> f9821418
            }
        
            if tools[i].function.parameters is not None and (all(key in resp for key in tools[i].function.parameters["properties"].keys())):
                logger.info(f"Function call paramaeters {resp}")
                convert_to_request_log(resp, meta_info, self.model, "llm", direction = "response", is_cached= False, run_id = self.run_id)
                resp  = json.loads(resp)
                api_call_return = {**api_call_return, **resp}
            else:
                logger.info(f"No parameters in function call")
                api_call_return['resp'] = None
            yield api_call_return, False, latency, True

        if synthesize:  # This is used only in streaming sense
            yield buffer, True, latency, False
        else:
            yield answer, True, latency, False
        self.started_streaming = False

    def get_response_format(self, is_json_format: bool):
        if is_json_format and self.model in ('gpt-4-1106-preview', 'gpt-3.5-turbo-1106'):
            return {"type": "json_object"}
        else:
            return {"type": "text"}<|MERGE_RESOLUTION|>--- conflicted
+++ resolved
@@ -210,15 +210,10 @@
         textual_response = False
 
         if self.trigger_function_call:
-<<<<<<< HEAD
             if type(self.tools) is str:
                 tools = json.loads(self.tools)
             else:
                 tools = self.tools
-=======
-            tools = self.tools
-
->>>>>>> f9821418
         
         thread_id = self.openai.beta.threads.create(messages= message[1:-2]).id
 
@@ -284,13 +279,9 @@
         
         if self.trigger_function_call and called_fun in self.api_params:
             func_dict = self.api_params[called_fun]
-<<<<<<< HEAD
             logger.info(f"PAyload to send {resp} func_dict {func_dict} and tools {tools}")
             self.gave_out_prefunction_call_message = False
 
-=======
-            logger.info(f"Payload to send {resp} func_dict {func_dict}")
->>>>>>> f9821418
             url = func_dict['url']
             method = func_dict['method']
             param = func_dict['param']
@@ -304,30 +295,7 @@
                 "model_args": model_args,
                 "meta_info": meta_info,
                 "called_fun": called_fun,
-<<<<<<< HEAD
                 #**resp
-=======
-                **resp
-            }
-
-            yield api_call_return, False, latency, True
-            
-        elif self.trigger_function_call and not textual_response and called_fun in PREDEFINED_FUNCTIONS:
-            func_dict = self.api_params[called_fun]
-            url = func_dict['url']
-            method = func_dict['method']
-            api_token = func_dict['api_token']
-
-            api_call_return = {
-                "url": url, 
-                "method":method.lower(), 
-                "param": None, 
-                "api_token":api_token, 
-                "model_args": None,
-                "meta_info": meta_info,
-                "called_fun": called_fun,
-                "resp" : None
->>>>>>> f9821418
             }
         
             if tools[i].function.parameters is not None and (all(key in resp for key in tools[i].function.parameters["properties"].keys())):
