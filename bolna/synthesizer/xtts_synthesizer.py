--- conflicted
+++ resolved
@@ -42,12 +42,8 @@
             else:
                 logger.info("Payload was null")
 
-<<<<<<< HEAD
     async def _generate_http(self, text):
         payload = None
-=======
-    async def _http_tts(self, text):
->>>>>>> 9ff99a5d
         logger.info(f"text {text}")
         payload = {
             "text": text,
@@ -81,7 +77,6 @@
     async def receiver(self):
         while True:
             try:
-<<<<<<< HEAD
                 if self.websocket_connection is not None:
                     chunk = await self.websocket_connection.recv()
                     if not self.buffered and len(self.buffer) < 3:
@@ -96,22 +91,7 @@
                         chunk = audioop.ratecv(chunk, 2, 1, 24000, int(self.sampling_rate), None)[0]
                         
                     yield chunk
-=======
-                chunk = await ws.recv()
-                if not self.buffered and len(self.buffer) < 3:
-                    self.buffer.append(chunk)
-                    continue
-                if len(self.buffer) == 3:
-                    chunk = b''.join(self.buffer)
-                    self.buffer = []
-                    self.buffered = True
 
-                if self.format == "pcm":
-                    # for pcm audio
-                    chunk = audioop.ratecv(chunk, 2, 1, 24000, 8000, None)[0]
-
-                yield chunk
->>>>>>> 9ff99a5d
 
             except ConnectionClosed:
                 logger.error("Connection closed")
