import json
from agents.helpers.logger_config import configure_logger
from agents.helpers.utils import format_messages
from agents.llms import OpenAiLLM

logger = configure_logger(__name__)


class StreamingContextualAgent:
    def __init__(self, llm):
        # super(ContextualAgent, self).__init__()
        self.llm = llm

        self.conversation_completion_llm = OpenAiLLM(classification_model="gpt-3.5-turbo-1106")
        self.history = [{'content': ""}]
        
    #CHEcking if the conversation is complete
    async def check_for_completion(self, messages):
        logger.info("checking for completion")
        json_format = {"answer": "A simple Yes or No based on if you should cut the phone or not"}
<<<<<<< HEAD

        prompt = [{'role': 'system', 'content':  (f"You are an helpful AI assistant that's having a conversation with customer. "
                                      f"Based on the given transcript, should you cut the call?\n\n NOTE: If user is not intereseted in talking, or is annoying or something, we need to cut the phone. Kindly "
                                      f"response in a json format {json_format}")}]
                                      
        prompt.append({'role': 'user', 'content': format_messages(messages)})

        answer = None
        response = await self.conversation_completion_llm.generate(prompt, True, False, request_json=True)
        logger.info(f"response: {response}")
        answer = json.loads(response)
        return answer['answer'].lower() == "yes"

    async def generate(self, history, synthesize=False):
        async for token in self.llm.generate_stream(history, synthesize=synthesize):
=======
        prompt = [{'role': 'system',
                   'content': (f"You are an helpful AI assistant that's having a conversation with customer. "
                               f"Based on the given transcript, should you cut the call?\n\n NOTE: Kindly "
                               f"response in a json format {json_format}")}]

        prompt.append({'role': 'user', 'content': format_messages(messages)})
        answer = None

        # add check for model for request_json open ai
        async for response in self.conversation_completion_llm.generate(messages, True, False, request_json=False):
            answer = response

        logger.info('Agent: {}'.format(answer))
        return answer.lower() == "yes"

    async def generate(self, history, synthesize=False):
        async for token in self.brain.generate_stream(history, synthesize=synthesize):
            logger.info('Agent: {}'.format(token))
>>>>>>> f342fff8
            yield token<|MERGE_RESOLUTION|>--- conflicted
+++ resolved
@@ -8,50 +8,27 @@
 
 class StreamingContextualAgent:
     def __init__(self, llm):
-        # super(ContextualAgent, self).__init__()
         self.llm = llm
-
         self.conversation_completion_llm = OpenAiLLM(classification_model="gpt-3.5-turbo-1106")
         self.history = [{'content': ""}]
-        
-    #CHEcking if the conversation is complete
+
     async def check_for_completion(self, messages):
-        logger.info("checking for completion")
         json_format = {"answer": "A simple Yes or No based on if you should cut the phone or not"}
-<<<<<<< HEAD
-
-        prompt = [{'role': 'system', 'content':  (f"You are an helpful AI assistant that's having a conversation with customer. "
-                                      f"Based on the given transcript, should you cut the call?\n\n NOTE: If user is not intereseted in talking, or is annoying or something, we need to cut the phone. Kindly "
-                                      f"response in a json format {json_format}")}]
-                                      
-        prompt.append({'role': 'user', 'content': format_messages(messages)})
+        prompt = [
+            {'role': 'system', 'content': (f"You are an helpful AI assistant that's having a conversation with "
+                                           f"customer. Based on the given transcript, should you cut the call?\n\n "
+                                           f"NOTE: If user is not interested in talking, or is annoying or something, "
+                                           f"we need to cut the phone. Kindly response in a json format {json_format}")},
+            {'role': 'user', 'content': format_messages(messages)}]
 
         answer = None
         response = await self.conversation_completion_llm.generate(prompt, True, False, request_json=True)
-        logger.info(f"response: {response}")
         answer = json.loads(response)
+
+        logger.info('Agent: {}'.format(answer['answer']))
         return answer['answer'].lower() == "yes"
 
     async def generate(self, history, synthesize=False):
         async for token in self.llm.generate_stream(history, synthesize=synthesize):
-=======
-        prompt = [{'role': 'system',
-                   'content': (f"You are an helpful AI assistant that's having a conversation with customer. "
-                               f"Based on the given transcript, should you cut the call?\n\n NOTE: Kindly "
-                               f"response in a json format {json_format}")}]
-
-        prompt.append({'role': 'user', 'content': format_messages(messages)})
-        answer = None
-
-        # add check for model for request_json open ai
-        async for response in self.conversation_completion_llm.generate(messages, True, False, request_json=False):
-            answer = response
-
-        logger.info('Agent: {}'.format(answer))
-        return answer.lower() == "yes"
-
-    async def generate(self, history, synthesize=False):
-        async for token in self.brain.generate_stream(history, synthesize=synthesize):
             logger.info('Agent: {}'.format(token))
->>>>>>> f342fff8
             yield token